// SPDX-License-Identifier: Apache-2.0, MIT

use fvm_shared::address::Address;
use fvm_shared::ActorID;

<<<<<<< HEAD
lazy_static! {
    pub static ref SYSTEM_ACTOR_ADDR: Address         = Address::new_id(0);
    pub static ref INIT_ACTOR_ADDR: Address           = Address::new_id(1);
    pub static ref REWARD_ACTOR_ADDR: Address         = Address::new_id(2);
    pub static ref CRON_ACTOR_ADDR: Address           = Address::new_id(3);
    pub static ref STORAGE_POWER_ACTOR_ADDR: Address  = Address::new_id(4);
    pub static ref STORAGE_MARKET_ACTOR_ADDR: Address = Address::new_id(5);
    pub static ref VERIFIED_REGISTRY_ACTOR_ADDR: Address = Address::new_id(6);
    pub static ref DATACAP_TOKEN_ACTOR_ADDR: Address = Address::new_id(7);
=======
use paste::paste;
>>>>>>> fa943651

macro_rules! define_singletons {
    ($($name:ident = $id:literal,)*) => {
        $(
            paste! {
                pub const [<$name _ID>]: ActorID = $id;
                pub const [<$name _ADDR>]: Address = Address::new_id([<$name _ID>]);
            }
        )*
    }
}

define_singletons! {
    SYSTEM_ACTOR = 0,
    INIT_ACTOR = 1,
    REWARD_ACTOR = 2,
    CRON_ACTOR = 3,
    STORAGE_POWER_ACTOR = 4,
    STORAGE_MARKET_ACTOR = 5,
    VERIFIED_REGISTRY_ACTOR = 6,
    CHAOS_ACTOR = 98,
    BURNT_FUNDS_ACTOR = 99,
}

/// Defines first available ID address after builtin actors
pub const FIRST_NON_SINGLETON_ADDR: ActorID = 100;<|MERGE_RESOLUTION|>--- conflicted
+++ resolved
@@ -3,19 +3,7 @@
 use fvm_shared::address::Address;
 use fvm_shared::ActorID;
 
-<<<<<<< HEAD
-lazy_static! {
-    pub static ref SYSTEM_ACTOR_ADDR: Address         = Address::new_id(0);
-    pub static ref INIT_ACTOR_ADDR: Address           = Address::new_id(1);
-    pub static ref REWARD_ACTOR_ADDR: Address         = Address::new_id(2);
-    pub static ref CRON_ACTOR_ADDR: Address           = Address::new_id(3);
-    pub static ref STORAGE_POWER_ACTOR_ADDR: Address  = Address::new_id(4);
-    pub static ref STORAGE_MARKET_ACTOR_ADDR: Address = Address::new_id(5);
-    pub static ref VERIFIED_REGISTRY_ACTOR_ADDR: Address = Address::new_id(6);
-    pub static ref DATACAP_TOKEN_ACTOR_ADDR: Address = Address::new_id(7);
-=======
 use paste::paste;
->>>>>>> fa943651
 
 macro_rules! define_singletons {
     ($($name:ident = $id:literal,)*) => {
@@ -36,6 +24,7 @@
     STORAGE_POWER_ACTOR = 4,
     STORAGE_MARKET_ACTOR = 5,
     VERIFIED_REGISTRY_ACTOR = 6,
+    DATACAP_TOKEN_ACTOR = 7,
     CHAOS_ACTOR = 98,
     BURNT_FUNDS_ACTOR = 99,
 }
