use num_derive::FromPrimitive;

/// Identifies the builtin actor types for usage with the
/// actor::resolve_builtin_actor_type syscall.
/// Note that there is a mirror of this enum in the FVM SDK src/actors/builtins.rs.
/// These must be kept in sync for the syscall to work correctly, without either side
/// importing the other.
#[derive(PartialEq, Eq, Clone, Copy, PartialOrd, Ord, FromPrimitive, Debug)]
#[repr(i32)]
pub enum Type {
    System = 1,
    Init = 2,
    Cron = 3,
    Account = 4,
    Power = 5,
    Miner = 6,
    Market = 7,
    PaymentChannel = 8,
    Multisig = 9,
    Reward = 10,
    VerifiedRegistry = 11,
<<<<<<< HEAD
    // EVM = 12,
    DataCap = 13,
=======
}

impl Type {
    pub fn name(&self) -> &'static str {
        match *self {
            Type::System => "system",
            Type::Init => "init",
            Type::Cron => "cron",
            Type::Account => "account",
            Type::Power => "storagepower",
            Type::Miner => "storageminer",
            Type::Market => "storagemarket",
            Type::PaymentChannel => "paymentchannel",
            Type::Multisig => "multisig",
            Type::Reward => "reward",
            Type::VerifiedRegistry => "verifiedregistry",
        }
    }
>>>>>>> bacf044a
}<|MERGE_RESOLUTION|>--- conflicted
+++ resolved
@@ -19,10 +19,8 @@
     Multisig = 9,
     Reward = 10,
     VerifiedRegistry = 11,
-<<<<<<< HEAD
     // EVM = 12,
     DataCap = 13,
-=======
 }
 
 impl Type {
@@ -39,7 +37,7 @@
             Type::Multisig => "multisig",
             Type::Reward => "reward",
             Type::VerifiedRegistry => "verifiedregistry",
+            Type::DataCap => "datacap",
         }
     }
->>>>>>> bacf044a
 }